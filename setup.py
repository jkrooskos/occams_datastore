--- conflicted
+++ resolved
@@ -4,7 +4,6 @@
 import sys
 
 
-<<<<<<< HEAD
 HERE = os.path.abspath(os.path.dirname(__file__))
 
 
@@ -38,10 +37,6 @@
             fp.write(version)
 
     return version
-=======
-# Working release version
-version = '1.0.0b12'
->>>>>>> 7c9cca70
 
 
 setup(
@@ -73,11 +68,7 @@
     zip_safe=False,
     install_requires=[
         'setuptools',
-<<<<<<< HEAD
-=======
-        'argparse',
 
->>>>>>> 7c9cca70
         'argparse',
         'alembic',
         'ordereddict',
