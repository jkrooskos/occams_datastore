--- conflicted
+++ resolved
@@ -61,9 +61,6 @@
         postgresql=['psycopg2'],
         test=['plone.testing'],
         ),
-<<<<<<< HEAD
-=======
     tests_require=['plone.testing'],
     test_suite='avrc.data.store.tests',
->>>>>>> fa4c7ecc
     )